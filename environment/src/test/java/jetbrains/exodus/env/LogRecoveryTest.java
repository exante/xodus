--- conflicted
+++ resolved
@@ -106,14 +106,8 @@
         // only 'max' first loggables should remain
         final LogConfig config = LogConfig.create(reader, writer).
             setCipherProvider(cipherProvider).setCipherKey(cipherKey).setCipherBasicIV(cipherBasicIV);
-<<<<<<< HEAD
-        final Log newLog = Environments.newLogInstance(config, null);
-        newLog.init();
-        newLog.setHighAddress(newLog.getApprovedHighAddress());
-=======
         final Log newLog = Environments.newLogInstance(config);
         newLog.setHighAddress(newLog.getTip(), newLog.getTip().approvedHighAddress);
->>>>>>> 0564ed3e
         assertLoggableTypes(max, newLog.getLoggableIterator(0), seq);
     }
 
