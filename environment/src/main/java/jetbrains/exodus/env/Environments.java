--- conflicted
+++ resolved
@@ -99,7 +99,6 @@
         return prepare(new ContextualEnvironmentImpl(newLogInstance(config, ec), ec));
     }
 
-
     @NotNull
     public static Log newLogInstance(@NotNull final File dir, @NotNull final EnvironmentConfig ec) {
         return newLogInstance(new LogConfig().setDir(dir), ec);
@@ -115,25 +114,6 @@
             config.setMemoryUsagePercentage(ec.getMemoryUsagePercentage());
         }
         return newLogInstance(config.setFileSize(ec.getLogFileSize()).
-<<<<<<< HEAD
-            setLockTimeout(ec.getLogLockTimeout()).
-            setLockId(ec.getLogLockId()).
-            setCachePageSize(ec.getLogCachePageSize()).
-            setCacheOpenFilesCount(ec.getLogCacheOpenFilesCount()).
-            setCacheUseNio(ec.getLogCacheUseNio()).
-            setCacheFreePhysicalMemoryThreshold(ec.getLogCacheFreePhysicalMemoryThreshold()).
-            setDurableWrite(ec.getLogDurableWrite()).
-            setSharedCache(ec.isLogCacheShared()).
-            setNonBlockingCache(ec.isLogCacheNonBlocking()).
-            setCleanDirectoryExpected(ec.isLogCleanDirectoryExpected()).
-            setClearInvalidLog(ec.isLogClearInvalid()).
-            setSyncPeriod(ec.getLogSyncPeriod()).
-            setFullFileReadonly(ec.isLogFullFileReadonly()).
-            setCipherProvider(ec.getCipherId() == null ? null : KryptKt.newCipherProvider(ec.getCipherId())).
-            setCipherKey(ec.getCipherKey()).
-            setCipherBasicIV(ec.getCipherBasicIV()).
-            setLockType(ec.getLogLockType()));
-=======
                 setLockTimeout(ec.getLogLockTimeout()).
                 setLockId(ec.getLogLockId()).
                 setCachePageSize(ec.getLogCachePageSize()).
@@ -149,8 +129,8 @@
                 setFullFileReadonly(ec.isLogFullFileReadonly()).
                 setCipherProvider(ec.getCipherId() == null ? null : KryptKt.newCipherProvider(ec.getCipherId())).
                 setCipherKey(ec.getCipherKey()).
-                setCipherBasicIV(ec.getCipherBasicIV()));
->>>>>>> 7e8d06bd
+                setCipherBasicIV(ec.getCipherBasicIV())).
+                setLockType(ec.getLogLockType()));
     }
 
     @NotNull
