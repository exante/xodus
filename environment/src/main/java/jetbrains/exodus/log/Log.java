--- conflicted
+++ resolved
@@ -158,10 +158,6 @@
 
     private void checkLogConsistency() {
         final Block[] blocks = reader.getBlocks();
-<<<<<<< HEAD
-        long previousLastModified = 0L;
-=======
->>>>>>> eae9845c
         for (int i = 0; i < blocks.length; ++i) {
             final Block block = blocks[i];
             final long address = block.getAddress();
@@ -180,14 +176,6 @@
                 clearLogReason = "Unexpected file address " +
                         LogUtil.getLogFilename(address) + LogUtil.getWrongAddressErrorMessage(address, fileSize);
             }
-<<<<<<< HEAD
-            // if this block lastModified time is less then previous one's
-            final long lastModified = block.lastModified();
-            if (clearLogReason == null && lastModified < previousLastModified) {
-                clearLogReason = "Unexpected lastModified time of " + LogUtil.getLogFilename(address);
-            }
-=======
->>>>>>> eae9845c
             if (clearLogReason != null) {
                 if (!config.isClearInvalidLog()) {
                     throw new ExodusException(clearLogReason);
@@ -197,10 +185,6 @@
                 reader.clear();
                 break;
             }
-<<<<<<< HEAD
-            previousLastModified = lastModified;
-=======
->>>>>>> eae9845c
             blockAddrs.add(address);
         }
     }
