--- conflicted
+++ resolved
@@ -16,11 +16,8 @@
 package jetbrains.exodus.log;
 
 import jetbrains.exodus.ExodusException;
-<<<<<<< HEAD
 import jetbrains.exodus.env.DummyProcessCoordinator;
-=======
 import jetbrains.exodus.crypto.StreamCipherProvider;
->>>>>>> f2eaa15a
 import jetbrains.exodus.env.EnvironmentConfig;
 import jetbrains.exodus.env.FileBasedProcessCoordinator;
 import jetbrains.exodus.env.ProcessCoordinator;
@@ -39,6 +36,7 @@
     private File dir;
     private long fileSize;
     private long lockTimeout;
+    private String lockId;
     private long memoryUsage;
     private int memoryUsagePercentage;
     private DataReader reader;
@@ -88,6 +86,15 @@
         return this;
     }
 
+    public String getLockId() {
+        return lockId;
+    }
+
+    public LogConfig setLockId(String lockId) {
+        this.lockId = lockId;
+        return this;
+    }
+
     public long getMemoryUsage() {
         return memoryUsage;
     }
@@ -250,40 +257,39 @@
         return this;
     }
 
-<<<<<<< HEAD
+    public StreamCipherProvider getCipherProvider() {
+        return cipherProvider;
+    }
+
+    public LogConfig setCipherProvider(StreamCipherProvider cipherProvider) {
+        this.cipherProvider = cipherProvider;
+        return this;
+    }
+
+    public byte[] getCipherKey() {
+        return cipherKey;
+    }
+
+    public LogConfig setCipherKey(byte[] cipherKey) {
+        this.cipherKey = cipherKey;
+        return this;
+    }
+
+    public long getCipherBasicIV() {
+        return cipherBasicIV;
+    }
+
+    public LogConfig setCipherBasicIV(long basicIV) {
+        this.cipherBasicIV = basicIV;
+        return this;
+    }
+
     @NotNull
     public ProcessCoordinator createProcessCcordinator() {
         final DataReader reader = getReader();
         return reader instanceof FileDataReader
             ? FileBasedProcessCoordinator.Companion.create(((FileDataReader) reader).getDir())
             : new DummyProcessCoordinator();
-=======
-    public StreamCipherProvider getCipherProvider() {
-        return cipherProvider;
-    }
-
-    public LogConfig setCipherProvider(StreamCipherProvider cipherProvider) {
-        this.cipherProvider = cipherProvider;
-        return this;
-    }
-
-    public byte[] getCipherKey() {
-        return cipherKey;
-    }
-
-    public LogConfig setCipherKey(byte[] cipherKey) {
-        this.cipherKey = cipherKey;
-        return this;
-    }
-
-    public long getCipherBasicIV() {
-        return cipherBasicIV;
-    }
-
-    public LogConfig setCipherBasicIV(long basicIV) {
-        this.cipherBasicIV = basicIV;
-        return this;
->>>>>>> f2eaa15a
     }
 
     public static LogConfig create(@NotNull final DataReader reader, @NotNull final DataWriter writer) {
