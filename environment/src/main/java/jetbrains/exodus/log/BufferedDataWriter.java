--- conflicted
+++ resolved
@@ -183,10 +183,6 @@
         return getHighAddress() % fileLengthBound;
     }
 
-<<<<<<< HEAD
-    @Override
-    public byte[] getHighPage(final long alignedAddress) {
-=======
     @NotNull
     LogTip getStartingTip() {
         return initialPage;
@@ -221,7 +217,6 @@
 
     // warning: this method is O(N), where N is number of added pages
     private byte[] getWrittenPage(long alignedAddress) {
->>>>>>> 0564ed3e
         MutablePage currentPage = this.currentPage;
         do {
             final long highPageAddress = currentPage.pageAddress;
